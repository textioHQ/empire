// Package cloudformation implements the Scheduler interface for ECS by using
// CloudFormation to provision and update resources.
package cloudformation

import (
	"bytes"
	"crypto/sha1"
	"database/sql"
	"errors"
	"fmt"
	"hash/crc32"
	"html/template"
	"io"
	"strings"
	"time"

	"code.google.com/p/go-uuid/uuid"
	"github.com/aws/aws-sdk-go/aws"
	"github.com/aws/aws-sdk-go/aws/awserr"
	"github.com/aws/aws-sdk-go/aws/client"
	"github.com/aws/aws-sdk-go/service/cloudformation"
	"github.com/aws/aws-sdk-go/service/ecs"
	"github.com/aws/aws-sdk-go/service/s3"
	"github.com/remind101/empire/pkg/arn"
	"github.com/remind101/empire/pkg/bytesize"
	pglock "github.com/remind101/empire/pkg/pg/lock"
	"github.com/remind101/empire/scheduler"
	"github.com/remind101/pkg/logger"
	"golang.org/x/net/context"
)

// newUUID returns a new UUID. Set to a var so we can stub it out in tests.
var newUUID = uuid.New

// The name of the output key where process names are mapped to ECS services.
// This output is expected to be a comma delimited list of `process=servicearn`
// values.
const servicesOutput = "Services"

const deploymentsOutput = "Deployments"

// Parameter used to trigger a restart of the application.
const restartParameter = "RestartKey"

// Variables to control stack update locking.
var (
	// This controls how long a pending stack update has to wait in the queue before
	// it gives up.
	lockTimeout = 10 * time.Minute

	// Controls how long we'll wait to obtain the stack update lock before we
	// consider the update to be asynchronous.
	lockWait = 2 * time.Second

	// Controls the maximum amount of time we'll wait for a stack operation to
	// complete before releasing the lock.
	stackOperationTimeout = 10 * time.Minute
)

// CloudFormation limits
//
// See http://docs.aws.amazon.com/AWSCloudFormation/latest/UserGuide/cloudformation-limits.html
const (
	MaxTemplateSize = 460800 // bytes
)

// ECS limits
const (
	MaxDescribeTasks = 100
)

// DefaultStackNameTemplate is the default text/template for generating a
// CloudFormation stack name for an app.
var DefaultStackNameTemplate = template.Must(template.New("stack_name").Parse("{{.Name}}"))

// errNoStack can be returned when there's no CloudFormation stack for a given
// app.
var errNoStack = errors.New("no stack for app found")

// cloudformationClient duck types the cloudformation.CloudFormation interface
// that we use.
type cloudformationClient interface {
	CreateStack(*cloudformation.CreateStackInput) (*cloudformation.CreateStackOutput, error)
	UpdateStack(*cloudformation.UpdateStackInput) (*cloudformation.UpdateStackOutput, error)
	DeleteStack(*cloudformation.DeleteStackInput) (*cloudformation.DeleteStackOutput, error)
	ListStackResourcesPages(*cloudformation.ListStackResourcesInput, func(*cloudformation.ListStackResourcesOutput, bool) bool) error
	DescribeStackResource(*cloudformation.DescribeStackResourceInput) (*cloudformation.DescribeStackResourceOutput, error)
	DescribeStacks(*cloudformation.DescribeStacksInput) (*cloudformation.DescribeStacksOutput, error)
	WaitUntilStackCreateComplete(*cloudformation.DescribeStacksInput) error
	WaitUntilStackUpdateComplete(*cloudformation.DescribeStacksInput) error
	ValidateTemplate(*cloudformation.ValidateTemplateInput) (*cloudformation.ValidateTemplateOutput, error)
}

// ecsClient duck types the ecs.ECS interface that we use.
type ecsClient interface {
	ListTasksPages(input *ecs.ListTasksInput, fn func(p *ecs.ListTasksOutput, lastPage bool) (shouldContinue bool)) error
	DescribeTaskDefinition(*ecs.DescribeTaskDefinitionInput) (*ecs.DescribeTaskDefinitionOutput, error)
	DescribeTasks(*ecs.DescribeTasksInput) (*ecs.DescribeTasksOutput, error)
	RunTask(*ecs.RunTaskInput) (*ecs.RunTaskOutput, error)
	RegisterTaskDefinition(*ecs.RegisterTaskDefinitionInput) (*ecs.RegisterTaskDefinitionOutput, error)
	StopTask(*ecs.StopTaskInput) (*ecs.StopTaskOutput, error)
	UpdateService(*ecs.UpdateServiceInput) (*ecs.UpdateServiceOutput, error)
	DescribeServices(*ecs.DescribeServicesInput) (*ecs.DescribeServicesOutput, error)
}

// s3Client duck types the s3.S3 interface that we use.
type s3Client interface {
	PutObject(*s3.PutObjectInput) (*s3.PutObjectOutput, error)
}

// Template represents something that can generate a stack body. Conveniently
// the same interface as text/template.Template.
type Template interface {
	Execute(wr io.Writer, data interface{}) error
}

// Scheduler implements the scheduler.Scheduler interface using CloudFormation
// to provision resources.
type Scheduler struct {
	// Template is a text/template that will be executed using the
	// twelvefactor.Manifest as data. This template should return a valid
	// CloudFormation JSON template.
	Template Template

	// The ECS cluster to run tasks in.
	Cluster string

	// The name of the bucket to store templates in.
	Bucket string

	// A text/template that will generate the stack name for the app. This
	// template will be executed with a scheduler.App as it's data.
	StackNameTemplate *template.Template

	// Any additional tags to add to stacks.
	Tags []*cloudformation.Tag

	// CloudFormation client for creating stacks.
	cloudformation cloudformationClient

	// ECS client for performing ECS API calls.
	ecs ecsClient

	// S3 client to upload templates to s3.
	s3 s3Client

	db *sql.DB

	after func(time.Duration) <-chan time.Time
}

// NewScheduler returns a new Scheduler instance.
func NewScheduler(db *sql.DB, config client.ConfigProvider) *Scheduler {
	return &Scheduler{
		cloudformation: cloudformation.New(config),
		ecs:            ecs.New(config),
		s3:             s3.New(config),
		db:             db,
		after:          time.After,
	}
}

// Submit creates (or updates) the CloudFormation stack for the app.
func (s *Scheduler) Submit(ctx context.Context, app *scheduler.App, ss scheduler.StatusStream) error {
	return s.SubmitWithOptions(ctx, app, ss, SubmitOptions{})
}

// SubmitOptions are options provided to SubmitWithOptions.
type SubmitOptions struct {
	// When true, does not make any changes to DNS. This is only used when
	// migrating to this scheduler
	NoDNS *bool
}

// SubmitWithOptions submits (or updates) the CloudFormation stack for the app.
func (s *Scheduler) SubmitWithOptions(ctx context.Context, app *scheduler.App, ss scheduler.StatusStream, opts SubmitOptions) error {
	tx, err := s.db.Begin()
	if err != nil {
		return err
	}

	err = s.submit(ctx, tx, app, ss, opts)
	if err != nil {
		tx.Rollback()
		return err
	}
	return tx.Commit()
}

// Submit creates (or updates) the CloudFormation stack for the app.
func (s *Scheduler) submit(ctx context.Context, tx *sql.Tx, app *scheduler.App, ss scheduler.StatusStream, opts SubmitOptions) error {
	stackName, err := s.stackName(app.ID)
	if err == errNoStack {
		t := s.StackNameTemplate
		if t == nil {
			t = DefaultStackNameTemplate
		}
		buf := new(bytes.Buffer)
		if err := t.Execute(buf, app); err != nil {
			return fmt.Errorf("error generating stack name: %v", err)
		}
		stackName = buf.String()
		if _, err := tx.Exec(`INSERT INTO stacks (app_id, stack_name) VALUES ($1, $2)`, app.ID, stackName); err != nil {
			return err
		}
	} else if err != nil {
		return err
	}

	t, err := s.createTemplate(ctx, app)
	if err != nil {
		return err
	}

	scheduler.Publish(ctx, ss, fmt.Sprintf("Created cloudformation template: %v (%d/%d bytes)", *t.URL, t.Size, MaxTemplateSize))

	tags := append(s.Tags,
		&cloudformation.Tag{Key: aws.String("empire.app.id"), Value: aws.String(app.ID)},
		&cloudformation.Tag{Key: aws.String("empire.app.name"), Value: aws.String(app.Name)},
	)

	// Build parameters for the stack.
	parameters := []*cloudformation.Parameter{
		// FIXME: Remove this in favor of a Restart method.
		{
			ParameterKey:   aws.String(restartParameter),
			ParameterValue: aws.String(newUUID()),
		},
	}

	if opts.NoDNS != nil {
		parameters = append(parameters, &cloudformation.Parameter{
			ParameterKey:   aws.String("DNS"),
			ParameterValue: aws.String(fmt.Sprintf("%t", *opts.NoDNS)),
		})
	}

	for _, p := range app.Processes {
		parameters = append(parameters, &cloudformation.Parameter{
			ParameterKey:   aws.String(scaleParameter(p.Type)),
			ParameterValue: aws.String(fmt.Sprintf("%d", p.Instances)),
		})
	}

	output := make(chan stackOperationOutput, 1)
	_, err = s.cloudformation.DescribeStacks(&cloudformation.DescribeStacksInput{
		StackName: aws.String(stackName),
	})
	if err, ok := err.(awserr.Error); ok && err.Message() == fmt.Sprintf("Stack with id %s does not exist", stackName) {
		if err := s.createStack(ctx, &createStackInput{
			StackName:  aws.String(stackName),
			Template:   t,
			Tags:       tags,
			Parameters: parameters,
		}, output, ss); err != nil {
			return fmt.Errorf("error creating stack: %v", err)
		}
	} else if err == nil {
		if err := s.updateStack(ctx, &updateStackInput{
			StackName:  aws.String(stackName),
			Template:   t,
			Parameters: parameters,
			// TODO: Update Go client
			// Tags:         tags,
		}, output, ss); err != nil {
			return err
		}
	} else {
		return fmt.Errorf("error describing stack: %v", err)
	}

	if ss != nil {
		o := <-output
		if o.err != nil || o.stack == nil {
			return o.err
		}
		if err := s.waitUntilStable(ctx, o.stack, ss); err != nil {
			logger.Warn(ctx, fmt.Sprintf("error waiting for submit to stabilize: %v", err))
		}
	}
	return nil
}

func (s *Scheduler) waitUntilStable(ctx context.Context, stack *cloudformation.Stack, ss scheduler.StatusStream) error {
	deployments, err := deploymentsToWatch(stack)
	if err != nil {
		return err
	}
	deploymentStatuses := s.waitForDeploymentsToStabilize(ctx, deployments)
	for status := range deploymentStatuses {
		scheduler.Publish(ctx, ss, fmt.Sprintf("Service %s became %s", status.deployment.process, status))
	}
	// TODO publish notification to empire
	return nil
}

type deploymentStatus struct {
	deployment *ecsDeployment
	status     string
}

func (d *deploymentStatus) String() string {
	return d.status
}

func (s *Scheduler) waitForDeploymentsToStabilize(ctx context.Context, deployments map[string]*ecsDeployment) <-chan deploymentStatus {
	ch := make(chan deploymentStatus)

	wait := func(deployments map[string]*ecsDeployment) error {
		arns := make([]*string, 0, len(deployments))
		for arn := range deployments {
			arns = append(arns, aws.String(arn))
		}

		status, err := s.ecs.DescribeServices(&ecs.DescribeServicesInput{
			Cluster:  aws.String(s.Cluster),
			Services: arns,
		})
		if err != nil {
			return err
		}

		for _, service := range status.Services {
			d, ok := deployments[*service.ServiceArn]
			if !ok {
				return fmt.Errorf("missing deployment for: %s", service.ServiceArn)
			}
			primary := false
			stable := len(service.Deployments) == 1
			for _, deployment := range service.Deployments {
				if *deployment.Id == d.ID {
					primary = *deployment.Status == "PRIMARY"
				}
			}

			if primary && stable {
				ch <- deploymentStatus{d, "stable"}
				delete(deployments, *service.ServiceArn)
			} else if primary {
				// do nothing
			} else {
				ch <- deploymentStatus{d, "inactive"}
				return nil
			}
		}
		return nil
	}

	go func(deployments map[string]*ecsDeployment) {
		for len(deployments) > 0 {
			if err := wait(deployments); err != nil {
				logger.Warn(ctx, fmt.Sprintf("error waiting for services to stabilize: %v", err))
			}
			close(ch)
		}
	}(deployments)

	return ch
}

// createTemplate takes a scheduler.App, and returns a validated cloudformation
// template.
func (s *Scheduler) createTemplate(ctx context.Context, app *scheduler.App) (*cloudformationTemplate, error) {
	buf := new(bytes.Buffer)
	if err := s.Template.Execute(buf, app); err != nil {
		return nil, err
	}

	key := fmt.Sprintf("%s/%s/%x", app.Name, app.ID, sha1.Sum(buf.Bytes()))
	url := fmt.Sprintf("https://%s.s3.amazonaws.com/%s", s.Bucket, key)

	if _, err := s.s3.PutObject(&s3.PutObjectInput{
		Bucket:      aws.String(s.Bucket),
		Key:         aws.String(fmt.Sprintf("/%s", key)),
		Body:        bytes.NewReader(buf.Bytes()),
		ContentType: aws.String("application/json"),
	}); err != nil {
		return nil, fmt.Errorf("error uploading stack template to s3: %v", err)
	}

	t := &cloudformationTemplate{
		URL:  aws.String(url),
		Size: buf.Len(),
	}

	resp, err := s.cloudformation.ValidateTemplate(&cloudformation.ValidateTemplateInput{
		TemplateURL: aws.String(url),
	})
	if err != nil {
		return t, &templateValidationError{template: t, err: err}
	}

	t.Parameters = resp.Parameters

	return t, nil
}

// cloudformationTemplate represents a validated CloudFormation template.
type cloudformationTemplate struct {
	URL        *string
	Size       int
	Parameters []*cloudformation.TemplateParameter
}

// createStackInput are options provided to createStack.
type createStackInput struct {
	StackName  *string
	Parameters []*cloudformation.Parameter
	Tags       []*cloudformation.Tag
	Template   *cloudformationTemplate
}

// createStack creates a new CloudFormation stack with the given input. This
// function returns as soon as the stack creation has been submitted. It does
// not wait for the stack creation to complete.
func (s *Scheduler) createStack(ctx context.Context, input *createStackInput, output chan stackOperationOutput, ss scheduler.StatusStream) error {
	waiter := func(input *cloudformation.DescribeStacksInput) error {
		scheduler.Publish(ctx, ss, "Creating stack")
		err := s.cloudformation.WaitUntilStackCreateComplete(input)
		if err == nil {
			scheduler.Publish(ctx, ss, "Stack created")
		}
		return err
	}

	submitted := make(chan error)
	fn := func() error {
		_, err := s.cloudformation.CreateStack(&cloudformation.CreateStackInput{
			StackName:   input.StackName,
			TemplateURL: input.Template.URL,
			Tags:        input.Tags,
			Parameters:  input.Parameters,
		})
		submitted <- err
		return err
	}
	go func() {
		stack, err := s.performStackOperation(ctx, *input.StackName, fn, waiter, ss)
		output <- stackOperationOutput{stack, err}
	}()

	return <-submitted
}

// updateStackInput are options provided to update a stack.
type updateStackInput struct {
	StackName  *string
	Parameters []*cloudformation.Parameter
	Template   *cloudformationTemplate
}

// updateStack updates an existing CloudFormation stack with the given input.
// If there are no other active updates, this function returns as soon as the
// stack update has been submitted. If there are other updates, the function
// returns after `lockTimeout` and the update continues in the background.
func (s *Scheduler) updateStack(ctx context.Context, input *updateStackInput, output chan stackOperationOutput, ss scheduler.StatusStream) error {
	waiter := func(input *cloudformation.DescribeStacksInput) error {
		scheduler.Publish(ctx, ss, "Waiting for stack update to complete")
		err := s.cloudformation.WaitUntilStackUpdateComplete(input)
		if err == nil {
			scheduler.Publish(ctx, ss, "Stack update complete")
		}
		return err
	}

	locked := make(chan struct{})
	submitted := make(chan error, 1)
	fn := func() error {
		close(locked)
		err := s.executeStackUpdate(input)
		if err == nil {
			scheduler.Publish(ctx, ss, "Stack update submitted")
		}
		submitted <- err
		return err
	}

	go func() {
		stack, err := s.performStackOperation(ctx, *input.StackName, fn, waiter, ss)
		output <- stackOperationOutput{stack, err}
	}()

	var err error
	select {
	case <-s.after(lockWait):
		scheduler.Publish(ctx, ss, "Waiting for existing stack operation to complete")
		// FIXME: At this point, we don't want to affect UX by waiting
		// around, so we return. But, if the stack update times out, or
		// there's an error, that information is essentially silenced.
		return nil
	case <-locked:
		// if a lock is obtained within the time frame, we might as well
		// just wait for the update to get submitted.
		err = <-submitted
	}

	return err
}

type stackOperationOutput struct {
	stack *cloudformation.Stack
	err   error
}

// performStackOperation encapsulates the process of obtaining the stack
// operation lock, performing the stack operation, waiting for it to complete,
// then unlocking the stack operation lock.
//
// * If there are no operations currently in progress, the stack operation will execute.
// * If there is a currently active stack operation, this operation will wait
//   until the other stack operation has completed.
// * If there is another pending stack operation, it will be replaced by the new
//   update.
func (s *Scheduler) performStackOperation(ctx context.Context, stackName string, fn func() error, waiter func(*cloudformation.DescribeStacksInput) error, ss scheduler.StatusStream) (*cloudformation.Stack, error) {
	l, err := newAdvisoryLock(s.db, stackName)
	if err != nil {
		return nil, err
	}

	// Cancel any pending stack operation, since this one obsoletes older
	// operations.
	if err := l.CancelPending(); err != nil {
		return nil, fmt.Errorf("error canceling pending stack operation: %v", err)
	}

	if err := l.Lock(); err != nil {
		// This will happen when a newer stack update obsoletes
		// this one. We simply return nil.
		//
		// TODO: Should we return an error here?
		if err == pglock.Canceled {
			scheduler.Publish(ctx, ss, "Operation superseded by newer release")
			return nil, nil
		}
		return nil, fmt.Errorf("error obtaining stack operation lock %s: %v", stackName, err)
	}
	defer l.Unlock()

	// Once the lock has been obtained, let's perform the stack operation.
	if err := fn(); err != nil {
		return nil, err
	}

	wait := func() error {
		return waiter(&cloudformation.DescribeStacksInput{
			StackName: aws.String(stackName),
		})
	}

	// Wait until this stack operation has completed. The lock will be
	// unlocked when this function returns.
	if err := s.waitUntilStackOperationComplete(l, wait); err != nil {
		return nil, err
	}

	return s.stack(&stackName)
}

// waitUntilStackOperationComplete waits until wait returns, or it times out.
func (s *Scheduler) waitUntilStackOperationComplete(lock *pglock.AdvisoryLock, wait func() error) error {
	errCh := make(chan error)
	go func() { errCh <- wait() }()

	var err error
	select {
	case <-s.after(stackOperationTimeout):
		err = errors.New("timed out waiting for stack operation to complete")
	case err = <-errCh:
	}

	return err
}

// executeStackUpdate performs a stack update.
func (s *Scheduler) executeStackUpdate(input *updateStackInput) error {
	stack, err := s.stack(input.StackName)
	if err != nil {
		return err
	}

	i := &cloudformation.UpdateStackInput{
		StackName:  input.StackName,
		Parameters: updateParameters(input.Parameters, stack, input.Template),
	}
	if input.Template != nil {
		i.TemplateURL = input.Template.URL
	} else {
		i.UsePreviousTemplate = aws.Bool(true)
	}

	_, err = s.cloudformation.UpdateStack(i)
	if err != nil {
		if err, ok := err.(awserr.Error); ok {
			if err.Code() == "ValidationError" && err.Message() == "No updates are to be performed." {
				return nil
			}
		}

		return fmt.Errorf("error updating stack: %v", err)
	}

	return nil
}

// stack returns the cloudformation.Stack for the given stack name.
func (s *Scheduler) stack(stackName *string) (*cloudformation.Stack, error) {
	resp, err := s.cloudformation.DescribeStacks(&cloudformation.DescribeStacksInput{
		StackName: stackName,
	})
	if err != nil {
		return nil, err
	}
	return resp.Stacks[0], nil
}

// Remove removes the CloudFormation stack for the given app.
func (s *Scheduler) Remove(ctx context.Context, appID string) error {
	tx, err := s.db.Begin()
	if err != nil {
		return err
	}

	err = s.remove(ctx, tx, appID)
	if err != nil {
		tx.Rollback()
		return err
	}

	return tx.Commit()
}

// Remove removes the CloudFormation stack for the given app, if it exists.
func (s *Scheduler) remove(_ context.Context, tx *sql.Tx, appID string) error {
	stackName, err := s.stackName(appID)

	// if there's no stack entry in the db for this app, nothing to remove
	if err == errNoStack {
		return nil
	}
	if err != nil {
		return err
	}

	_, err = tx.Exec(`DELETE FROM stacks WHERE app_id = $1`, appID)
	if err != nil {
		return err
	}

	_, err = s.cloudformation.DescribeStacks(&cloudformation.DescribeStacksInput{
		StackName: aws.String(stackName),
	})
	if err, ok := err.(awserr.Error); ok && err.Message() == fmt.Sprintf("Stack with id %s does not exist", stackName) {
		return nil
	}

	if _, err := s.cloudformation.DeleteStack(&cloudformation.DeleteStackInput{
		StackName: aws.String(stackName),
	}); err != nil {
		return fmt.Errorf("error deleting stack: %v", err)
	}

	return nil
}

// Instances returns all of the running tasks for this application.
func (s *Scheduler) Instances(ctx context.Context, app string) ([]*scheduler.Instance, error) {
	var instances []*scheduler.Instance

	tasks, err := s.tasks(app)
	if err != nil {
		return nil, err
	}

	taskDefinitions := make(map[string]*ecs.TaskDefinition)
	for _, t := range tasks {
		k := *t.TaskDefinitionArn

		if _, ok := taskDefinitions[k]; !ok {
			resp, err := s.ecs.DescribeTaskDefinition(&ecs.DescribeTaskDefinitionInput{
				TaskDefinition: t.TaskDefinitionArn,
			})
			if err != nil {
				return nil, err
			}
			taskDefinitions[k] = resp.TaskDefinition
		}
	}

	for _, t := range tasks {
		taskDefinition := taskDefinitions[*t.TaskDefinitionArn]

		id, err := arn.ResourceID(*t.TaskArn)
		if err != nil {
			return instances, err
		}

		p, err := taskDefinitionToProcess(taskDefinition)
		if err != nil {
			return instances, err
		}

		state := safeString(t.LastStatus)
		var updatedAt time.Time
		switch state {
		case "PENDING":
			updatedAt = *t.CreatedAt
		case "RUNNING":
			updatedAt = *t.StartedAt
		case "STOPPED":
			updatedAt = *t.StoppedAt
		}

		instances = append(instances, &scheduler.Instance{
			Process:   p,
			State:     state,
			ID:        id,
			UpdatedAt: updatedAt,
		})
	}

	return instances, nil
}

// tasks returns all of the ECS tasks for this app.
func (s *Scheduler) tasks(app string) ([]*ecs.Task, error) {
	services, err := s.Services(app)
	if err != nil {
		return nil, err
	}

	var arns []*string

	// Find all of the tasks started by the ECS services.
	for process, serviceArn := range services {
		id, err := arn.ResourceID(serviceArn)
		if err != nil {
			return nil, err
		}

		var taskArns []*string
		if err := s.ecs.ListTasksPages(&ecs.ListTasksInput{
			Cluster:     aws.String(s.Cluster),
			ServiceName: aws.String(id),
		}, func(resp *ecs.ListTasksOutput, lastPage bool) bool {
			taskArns = append(taskArns, resp.TaskArns...)
			return true
		}); err != nil {
			return nil, fmt.Errorf("error listing tasks for %s: %v", process, err)
		}

		if len(taskArns) == 0 {
			continue
		}

		arns = append(arns, taskArns...)
	}

	// Find all of the tasks started by Run.
	if err := s.ecs.ListTasksPages(&ecs.ListTasksInput{
		Cluster:   aws.String(s.Cluster),
		StartedBy: aws.String(app),
	}, func(resp *ecs.ListTasksOutput, lastPage bool) bool {
		arns = append(arns, resp.TaskArns...)
		return true
	}); err != nil {
		return nil, fmt.Errorf("error listing tasks started by %s: %v", app, err)
	}

	var tasks []*ecs.Task
	for _, chunk := range chunkStrings(arns, MaxDescribeTasks) {
		resp, err := s.ecs.DescribeTasks(&ecs.DescribeTasksInput{
			Cluster: aws.String(s.Cluster),
			Tasks:   chunk,
		})
		if err != nil {
			return nil, fmt.Errorf("error describing %d tasks: %v", len(chunk), err)
		}

		tasks = append(tasks, resp.Tasks...)
	}

	return tasks, nil
}

// Services returns a map that maps the name of the process (e.g. web) to the
// ARN of the associated ECS service.
func (s *Scheduler) Services(appID string) (map[string]string, error) {
	stackName, err := s.stackName(appID)
	if err != nil {
		return nil, err
	}

	stack, err := s.stack(aws.String(stackName))
	if err != nil {
		return nil, fmt.Errorf("error describing stack: %v", err)
	}

	o := output(stack, servicesOutput)
	if o == nil {
		// Nothing to do but wait until the outputs are set.
		if *stack.StackStatus == cloudformation.StackStatusCreateInProgress {
			return nil, nil
		}

		return nil, fmt.Errorf("stack didn't provide a \"%s\" output key", servicesOutput)
	}

	return extractProcessData(*o.OutputValue), nil
}

// Stop stops the given ECS task.
func (s *Scheduler) Stop(ctx context.Context, taskID string) error {
	_, err := s.ecs.StopTask(&ecs.StopTaskInput{
		Cluster: aws.String(s.Cluster),
		Task:    aws.String(taskID),
	})
	return err
}

// Run registers a TaskDefinition for the process, and calls RunTask.
func (m *Scheduler) Run(ctx context.Context, app *scheduler.App, process *scheduler.Process, in io.Reader, out io.Writer) error {
	if out != nil {
		return errors.New("running an attached process is not implemented by the ECS manager.")
	}

	t, ok := m.Template.(interface {
		ContainerDefinition(*scheduler.App, *scheduler.Process) *ecs.ContainerDefinition
	})
	if !ok {
		return errors.New("provided template can't generate a container definition for this process")
	}

	resp, err := m.ecs.RegisterTaskDefinition(&ecs.RegisterTaskDefinitionInput{
		Family: aws.String(fmt.Sprintf("%s--%s", app.ID, process.Type)),
		ContainerDefinitions: []*ecs.ContainerDefinition{
			t.ContainerDefinition(app, process),
		},
	})
	if err != nil {
		return fmt.Errorf("error registering TaskDefinition: %v", err)
	}

	_, err = m.ecs.RunTask(&ecs.RunTaskInput{
		TaskDefinition: resp.TaskDefinition.TaskDefinitionArn,
		Cluster:        aws.String(m.Cluster),
		Count:          aws.Int64(1),
		StartedBy:      aws.String(app.ID),
	})
	if err != nil {
		return fmt.Errorf("error calling RunTask: %v", err)
	}

	return nil
}

// stackName returns the name of the CloudFormation stack for the app id.
func (s *Scheduler) stackName(appID string) (string, error) {
	var stackName string
	err := s.db.QueryRow(`SELECT stack_name FROM stacks WHERE app_id = $1`, appID).Scan(&stackName)
	if err == sql.ErrNoRows {
		return "", errNoStack
	}
	return stackName, err
}

// extractProcessData extracts a map that maps the process name to some
// corresponding value.
func extractProcessData(value string) map[string]string {
	data := make(map[string]string)
	pairs := strings.Split(value, ",")

	for _, p := range pairs {
		parts := strings.Split(p, "=")
		data[parts[0]] = parts[1]
	}

	return data
}

// taskDefinitionToProcess takes an ECS Task Definition and converts it to a
// Process.
func taskDefinitionToProcess(td *ecs.TaskDefinition) (*scheduler.Process, error) {
	// If this task definition has no container definitions, then something
	// funky is up.
	if len(td.ContainerDefinitions) == 0 {
		return nil, errors.New("task definition had no container definitions")
	}

	container := td.ContainerDefinitions[0]

	var command []string
	for _, s := range container.Command {
		command = append(command, *s)
	}

	env := make(map[string]string)
	for _, kvp := range container.Environment {
		if kvp != nil {
			env[safeString(kvp.Name)] = safeString(kvp.Value)
		}
	}

	return &scheduler.Process{
		Type:        safeString(container.Name),
		Command:     command,
		Env:         env,
		CPUShares:   uint(*container.Cpu),
		MemoryLimit: uint(*container.Memory) * bytesize.MB,
		Nproc:       uint(softLimit(container.Ulimits, "nproc")),
	}, nil
}

func safeString(s *string) string {
	if s == nil {
		return ""
	}

	return *s
}

func softLimit(ulimits []*ecs.Ulimit, name string) int64 {
	if ulimits == nil {
		return 0
	}

	for _, u := range ulimits {
		if *u.Name == name {
			return *u.SoftLimit
		}
	}

	return 0
}

// chunkStrings slices a slice of string pointers in equal length chunks, with
// the last slice being the leftovers.
func chunkStrings(s []*string, size int) [][]*string {
	var chunks [][]*string
	for len(s) > 0 {
		end := size
		if len(s) < size {
			end = len(s)
		}

		chunks = append(chunks, s[0:end])
		s = s[end:]
	}
	return chunks
}

// updateParameters returns the parameters that should be provided in an
// UpdateStack operation.
func updateParameters(provided []*cloudformation.Parameter, stack *cloudformation.Stack, template *cloudformationTemplate) []*cloudformation.Parameter {
	parameters := provided[:]

	// This tracks the names of the parameters that have pre-existing values
	// on the stack.
	existingParams := make(map[string]bool)
	for _, p := range stack.Parameters {
		existingParams[*p.ParameterKey] = true
	}

	// These are the parameters that can be set for the stack. If a template
	// is provided, then these are the parameters defined in the template.
	// If no template is provided, then these are the parameters that the
	// stack provides.
	settableParams := make(map[string]bool)
	if template != nil {
		for _, p := range template.Parameters {
			settableParams[*p.ParameterKey] = true
		}
	} else {
		settableParams = existingParams
	}

	// The parameters that are provided in this update.
	providedParams := make(map[string]bool)
	for _, p := range parameters {
		providedParams[*p.ParameterKey] = true
	}

	// Fill in any parameters that weren't provided with their previous
	// value, if available
	for k := range settableParams {
		notProvided := !providedParams[k]
		hasExistingValue := existingParams[k]

		// If the parameter hasn't been provided with an explicit value,
		// and the stack has this parameter set, we'll use the previous
		// value. Not doing this would result in the parameters
		// `Default` getting used.
		if notProvided && hasExistingValue {
			parameters = append(parameters, &cloudformation.Parameter{
				ParameterKey:     aws.String(k),
				UsePreviousValue: aws.Bool(true),
			})
		}
	}

	return parameters
}

// stackLackKey returns the key to use when obtaining an advisory lock for a
// CloudFormation stack.
func stackLockKey(stackName string) uint32 {
	return crc32.ChecksumIEEE([]byte(fmt.Sprintf("stack_%s", stackName)))
}

// newAdvsiroyLock returns a new AdvisoryLock suitable for obtaining a lock to
// perform the stack update.
func newAdvisoryLock(db *sql.DB, stackName string) (*pglock.AdvisoryLock, error) {
	l, err := pglock.NewAdvisoryLock(db, stackLockKey(stackName))
	if err != nil {
		return l, err
	}
	l.LockTimeout = lockTimeout
	l.Context = fmt.Sprintf("stack %s", stackName)
	return l, nil
}

// templateValidationError wraps an error from ValidateTemplate to provide more
// information.
type templateValidationError struct {
	template *cloudformationTemplate
	err      error
}

func (e *templateValidationError) Error() string {
	t := `TemplateValidationError:
  Template URL: %s
  Template Size: %d bytes
  Error: %v`
<<<<<<< HEAD
	return fmt.Sprintf(t, e.templateURL, e.templateBody.Len(), e.err)
}

// output returns the cloudformation.Output that matches the given key.
func output(stack *cloudformation.Stack, key string) (output *cloudformation.Output) {
	for _, o := range stack.Outputs {
		if *o.OutputKey == key {
			output = o
		}
	}
	return
}

type ecsDeployment struct {
	process string
	ID      string
}

// deploymentsToWatch returns an array of ecsDeployments for the given cloudformation stack
func deploymentsToWatch(stack *cloudformation.Stack) (map[string]*ecsDeployment, error) {
	deployments := output(stack, deploymentsOutput)
	services := output(stack, servicesOutput)
	if deployments == nil {
		return nil, fmt.Errorf("deployments output missing from stack")
	}
	if services == nil {
		return nil, fmt.Errorf("services output missing from stack")
	}

	arns := extractProcessData(*services.OutputValue)
	deploymentIDs := extractProcessData(*deployments.OutputValue)

	if len(arns) == 0 {
		return nil, fmt.Errorf("no services found in output")
	}
	if len(deploymentIDs) == 0 {
		return nil, fmt.Errorf("no deploymentIDs found in output")
	}

	ecsDeployments := make(map[string]*ecsDeployment)
	for p, a := range arns {
		deploymentID, ok := deploymentIDs[p]
		if !ok {
			return nil, fmt.Errorf("deployment id not found for process: %v", p)
		}
		ecsDeployments[a] = &ecsDeployment{
			process: p,
			ID:      deploymentID,
		}
	}
	return ecsDeployments, nil
=======
	return fmt.Sprintf(t, *e.template.URL, e.template.Size, e.err)
>>>>>>> 5c687f9d
}<|MERGE_RESOLUTION|>--- conflicted
+++ resolved
@@ -1030,8 +1030,7 @@
   Template URL: %s
   Template Size: %d bytes
   Error: %v`
-<<<<<<< HEAD
-	return fmt.Sprintf(t, e.templateURL, e.templateBody.Len(), e.err)
+	return fmt.Sprintf(t, *e.template.URL, e.template.Size, e.err)
 }
 
 // output returns the cloudformation.Output that matches the given key.
@@ -1082,7 +1081,4 @@
 		}
 	}
 	return ecsDeployments, nil
-=======
-	return fmt.Sprintf(t, *e.template.URL, e.template.Size, e.err)
->>>>>>> 5c687f9d
 }